.grid-sm
  .panel.panel-default
    p.page-title
      i.fa.fa-heartbeat
      |  Health
.grid-sm
  .grid-cell
    .panel.panel-default
      .panel-heading.panel-title
        i.fa.fa-fire
        |  Weekly Heatmap
      .panel-body(ng-controller='HealthHeatmap as heatmap')
        | {{heatmap.toto}}
        form
          .grid-sm
            .grid-cell.grid--gutters
              .container-fluid
                .form-group
                  ui-select.form-control(ng-model = 'heatmap.selected', ng-change = 'heatmap.prepareTypeFilter(heatmap.selected)', multiple, close-on-select = 'false')
                    ui-select-match(placeholder = 'Choose an object')
                      i(class = 'xo-icon-{{ $item.type | lowercase }}')
                      |  {{ $item.name_label }}
                    ui-select-choices(repeat = 'object in heatmap.objects | underStat | type:heatmap.typeFilter | filter:$select.search | orderBy:["type", "name_label"] track by object.id')
                      div
                        i(class = 'xo-icon-{{ object.type | lowercase }}')
                        |  {{ object.name_label }}
                        span(ng-if='(object.type === "SR" || object.type === "VM") && object.$container')
                          |  ({{ (object.$container | resolve).name_label }})
                //- br
                .btn-group(role = 'group')
                  button.btn.btn-default(ng-click = 'heatmap.selected = []', tooltip = 'Clear selection')
                    i.fa.fa-times
                  button.btn.btn-default(ng-click = 'heatmap.selectAll("VM")', tooltip = 'Choose all VMs')
                    i.xo-icon-vm
                  button.btn.btn-default(ng-click = 'heatmap.selectAll("host")', tooltip = 'Choose all hosts')
                    i.xo-icon-host
                  button.btn.btn-success(ng-click = 'heatmap.prepareMetrics(heatmap.selected)', tooltip = 'Load metrics')
                    i.fa.fa-check
                    | &nbsp;Select
            .grid-cell.grid--gutters
              .container-fluid
                span(ng-if = 'heatmap.loadingMetrics')
                  | Loading metrics ...&nbsp;
                  i.fa.fa-circle-o-notch.fa-spin
                .form-group(ng-if = 'heatmap.metrics')
                  ui-select(ng-model = 'heatmap.selectedMetric')
                    ui-select-match(placeholder = 'Choose a metric') {{ $select.selected.key }}
                    ui-select-choices(repeat = 'metric in heatmap.metrics | filter:$select.search | orderBy:["key"]') {{ metric.key }}
        br
        p.text-center(ng-if = 'heatmap.chosen.length')
          span(ng-repeat = 'object in heatmap.chosen', ng-class = '{"text-danger": object._ignored}')
            i(class = 'xo-icon-{{ object.type | lowercase }}')
            | &nbsp;
            span(ng-if = '!object._ignored') {{ object.name_label }}
            del(ng-if = 'object._ignored') {{ object.name_label }}
            | &nbsp;&ensp;
        weekheatmap(ng-if = 'heatmap.selectedMetric', chart-data='heatmap.selectedMetric')
.grid-sm
  .grid-cell
    .panel.panel-default
      .panel-heading.panel-title
        i.fa.fa-fire
<<<<<<< HEAD
        |  Weekly Heatmap
      .panel-body(ng-controller='HealthCubism as cubism')
=======
        |  Weekly Charts
      .panel-body(ng-controller="HealthCubism as cubism")
>>>>>>> 5267fbce
        form
          .grid-sm
            .grid-cell.grid--gutters
              .container-fluid
                .form-group
                  ui-select.form-control(
                     ng-model = 'cubism.selected', 
                     ng-change = 'cubism.prepareTypeFilter(cubism.selected)', 
                     multiple, 
                     close-on-select = 'false'
                     )
                    ui-select-match(placeholder = 'Choose an object')
                      i(class = 'xo-icon-{{ $item.type | lowercase }}')
                      |  {{ $item.name_label }}
                    ui-select-choices(repeat = 'object in cubism.objects | underStat |  type:cubism.typeFilter | filter:$select.search | orderBy:["type", "name_label"] track by object.id')
                      div
                        i(class = 'xo-icon-{{ object.type | lowercase }}')
                        |  {{ object.name_label }}
                        span(ng-if='(object.type === "SR" || object.type === "VM") && object.$container')
                          |  ({{ (object.$container | resolve).name_label }})
                //- br
                .btn-group(role = 'group')
                  button.btn.btn-default(ng-click = 'cubism.selected = []', tooltip = 'Clear selection')
                    i.fa.fa-times
                  button.btn.btn-default(ng-click = 'cubism.selectAll("VM")', tooltip = 'Choose all VMs')
                    i.xo-icon-vm
                  button.btn.btn-default(ng-click = 'cubism.selectAll("host")', tooltip = 'Choose all hosts')
                    i.xo-icon-host
                  button.btn.btn-success(ng-click = 'cubism.prepareMetrics(cubism.selected)', tooltip = 'Load metrics')
                    i.fa.fa-check
                    | &nbsp;Select
            .grid-cell.grid--gutters
              .container-fluid
                span(ng-if = 'cubism.loadingMetrics')
                  | Loading metrics ...&nbsp;
                  i.fa.fa-circle-o-notch.fa-spin
                .form-group(ng-if = 'cubism.metrics && !cubism.loadingMetrics')
                  ui-select(ng-model = 'cubism.selectedMetric',ng-change='cubism.prepareStat()')
                    ui-select-match(placeholder = 'Choose a metric') {{ $select.selected }}
                    ui-select-choices(repeat = 'metric in cubism.metrics | filter:$select.search | orderBy:["key"]') {{ metric }}
                  input#cb-syncrhonize-scale(
                    type='checkbox'
                    ng-model='cubism.synchronizescale'
                    ng-change='cubism.prepareStat()'
                  )
                  label(for="cb-syncrhonize-scale") synchronize scale
        br
        p.text-center(ng-if = 'cubism.chosen.length')
          span(ng-repeat = 'object in cubism.chosen', ng-class = '{"text-danger": object._ignored}')
            i(class = 'xo-icon-{{ object.type | lowercase }}')
            | &nbsp;
            span(ng-if = '!object._ignored') {{ object.name_label }}
            del(ng-if = 'object._ignored') {{ object.name_label }}
            | &nbsp;&ensp;
        //cubism(
        //  ng-if='!cubism.loadingMetrics && cubism.selectedMetric'
        //  chart-data='cubism.stats'
        //  extents='extents'
        //  step='1000*5'
        //  size='168'
        //  )
        div(
          ng-repeat='(label,stat) in cubism.stats' 
          ng-if='!cubism.loadingMetrics'
          style='position:relative'
          )
          horizon(
            ng-if='$first'
            chart-data='stat'
            show-axis='true'
            axis-orientation='top'
            selected='cubism.selected'
            extent='cubism.extents'
            label='{{label}}'
          )
          horizon(
            ng-if='$middle'
            chart-data='stat'
            selected='cubism.selected'
            extent='cubism.extents'
            label='{{label}}'
          )
          horizon(
            ng-if='$last && !$first'
            chart-data='stat'
            show-axis='true'
            axis-orientation='bottom'
            selected='cubism.selected'
            extent='cubism.extents'
            label='{{label}}'
          )<|MERGE_RESOLUTION|>--- conflicted
+++ resolved
@@ -60,13 +60,8 @@
     .panel.panel-default
       .panel-heading.panel-title
         i.fa.fa-fire
-<<<<<<< HEAD
-        |  Weekly Heatmap
-      .panel-body(ng-controller='HealthCubism as cubism')
-=======
         |  Weekly Charts
       .panel-body(ng-controller="HealthCubism as cubism")
->>>>>>> 5267fbce
         form
           .grid-sm
             .grid-cell.grid--gutters
